--- conflicted
+++ resolved
@@ -1,10 +1,7 @@
 {
   "name": "serverless-domain-manager",
-<<<<<<< HEAD
   "version": "1.1.4",
-=======
-  "version": "1.1.7",
->>>>>>> 57d0eefa
+  "version": "1.1.8",
   "engines": {
     "node": ">=4.0"
   },
