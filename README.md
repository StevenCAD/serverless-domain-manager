# serverless-domain-manager
[![serverless](http://public.serverless.com/badges/v3.svg)](http://www.serverless.com)
[![Build Status](https://travis-ci.org/amplify-education/serverless-domain-manager.svg?branch=master)](https://travis-ci.org/amplify-education/serverless-domain-manager)
[![npm version](https://badge.fury.io/js/serverless-domain-manager.svg)](https://badge.fury.io/js/serverless-domain-manager)
[![MIT licensed](https://img.shields.io/badge/license-MIT-blue.svg)](https://raw.githubusercontent.com/amplify-education/serverless-domain-manager/master/LICENSE)
[![Codacy Badge](https://api.codacy.com/project/badge/Grade/235fe249b8354a3db0cc5926dba47899)](https://www.codacy.com/app/CFER/serverless-domain-manager?utm_source=github.com&utm_medium=referral&utm_content=amplify-education/serverless-domain-manager&utm_campaign=badger)
[![npm downloads](https://img.shields.io/npm/dt/serverless-domain-manager.svg?style=flat)](https://www.npmjs.com/package/serverless-domain-manager)

Create custom domain names that your lambda can deploy to with serverless. Allows for base path mapping when deploying and deletion of domain names.

# About Amplify
Amplify builds innovative and compelling digital educational products that empower teachers and students across the country. We have a long history as the leading innovator in K-12 education - and have been described as the best tech company in education and the best education company in tech. While others try to shrink the learning experience into the technology, we use technology to expand what is possible in real classrooms with real students and teachers.

Learn more at https://www.amplify.com

# Getting Started

## Prerequisites
Make sure you have the following installed before starting:
* [nodejs](https://nodejs.org/en/download/)
* [npm](https://www.npmjs.com/get-npm?utm_source=house&utm_medium=homepage&utm_campaign=free%20orgs&utm_term=Install%20npm)
* [serverless](https://serverless.com/framework/docs/providers/aws/guide/installation/)

The IAM role that is deploying the lambda will need the following permissions:
```
acm:ListCertificates                *
apigateway:GET                      /domainnames/*
apigateway:GET                      /domainnames/*/basepathmappings
apigateway:DELETE                   /domainnames/*
apigateway:POST                     /domainnames
apigateway:POST                     /domainnames/*/basepathmappings
apigateway:PATCH                    /domainnames/*/basepathmapping
cloudformation:GET                  *
cloudfront:UpdateDistribution       *
route53:ListHostedZones             *
route53:ChangeResourceRecordSets    hostedzone/{HostedZoneId}
route53:GetHostedZone               *
route53:ListResourceRecordSets      *
iam:CreateServiceLinkedRole         arn:aws:iam::${AWS::AccountId}: role/aws-service-role/ops.apigateway.amazonaws.com/AWSServiceRoleForAPIGateway
```
### CloudFormation
Alternatively you can generate an least privileged IAM Managed Policy for deployment with this:

[deployment policy cloudformation template](scripts/cloudformation/serverless-domain-manager-deploy-policy.yaml)

## Installing
```
# From npm (recommended)
npm install serverless-domain-manager --save-dev
```

Then make the following edits to your serverless.yaml file:

Add the plugin.

```yaml
plugins:
  - serverless-domain-manager
```

Add the plugin configuration (example for `serverless.foo.com/api`). For a single domain and API type the following structure can be used.

```yaml
custom:
  customDomain:
    domainName: serverless.foo.com
    stage: ci
    basePath: api
    certificateName: '*.foo.com'
    createRoute53Record: true
    endpointType: 'regional'
    securityPolicy: tls_1_2
    apiType: rest
    autoDomain: false
```

Multiple API types mapped to different domains can also be supported with the following structure. The key is the API Gateway API type.

```yaml
custom:
  customDomain:
    rest:
      domainName: rest.serverless.foo.com
      stage: ci
      basePath: api
      certificateName: '*.foo.com'
      createRoute53Record: true
      endpointType: 'regional'
      securityPolicy: tls_1_2
    http:
      domainName: http.serverless.foo.com
      stage: ci
      basePath: api
      certificateName: '*.foo.com'
      createRoute53Record: true
      endpointType: 'regional'
      securityPolicy: tls_1_2
    websocket:
      domainName: ws.serverless.foo.com
      stage: ci
      basePath: api
      certificateName: '*.foo.com'
      createRoute53Record: true
      endpointType: 'regional'
      securityPolicy: tls_1_2
```

Or for multiple domains

```yaml
custom:
  customDomains:
    - http:
        domainName: http-api-${opt:RANDOM_STRING}.${env:TEST_DOMAIN}
        basePath: ''
        endpointType: 'regional'
    - http:
        domainName: http-api-${opt:RANDOM_STRING}.${env:TEST_DOMAIN}.foo
        basePath: ''
        endpointType: 'regional'
```

For multi-region deployments, a `route53Params` structure can be used to support latency or weighted routing policies

```yaml
custom:
  customDomain:
    domainName: serverless.foo.com
    stage: ci
    basePath: api
    certificateName: '*.foo.com'
    createRoute53Record: true
    endpointType: 'regional'
    securityPolicy: tls_1_2
    route53Params:
      routingPolicy: latency
```

| Parameter Name | Default Value | Description |
| --- | --- | --- |
| domainName _(Required)_ | | The domain name to be created in API Gateway and Route53 (if enabled) for this API. |
| basePath | `(none)` | The base path that will prepend all API endpoints. |
| stage | Value of `--stage`, or `provider.stage` (serverless will default to `dev` if unset) | The stage to create the domain name for. This parameter allows you to specify a different stage for the domain name than the stage specified for the serverless deployment. |
| certificateName | Closest match | The name of a specific certificate from Certificate Manager to use with this API. If not specified, the closest match will be used (i.e. for a given domain name `api.example.com`, a certificate for `api.example.com` will take precedence over a `*.example.com` certificate). <br><br> Note: Edge-optimized endpoints require that the certificate be located in `us-east-1` to be used with the CloudFront distribution. |
| certificateArn | `(none)` | The arn of a specific certificate from Certificate Manager to use with this API. |
| createRoute53Record | `true` | Toggles whether or not the plugin will create an A Alias and AAAA Alias records in Route53 mapping the `domainName` to the generated distribution domain name. If false, does not create a record. |
| route53Profile | `(none)` | Profile to use for accessing Route53 resources when Route53 records are in a different account |
| route53Region | `(none)` | Region to send Route53 services requests to (only applicable if also using route53Profile option) |
| endpointType | edge | Defines the endpoint type, accepts `regional` or `edge`. |
| apiType | rest | Defines the api type, accepts `rest`, `http` or `websocket`. |
| hostedZoneId | | If hostedZoneId is set the route53 record set will be created in the matching zone, otherwise the hosted zone will be figured out from the domainName (hosted zone with matching domain). |
| hostedZonePrivate | | If hostedZonePrivate is set to `true` then only private hosted zones will be used for route 53 records. If it is set to `false` then only public hosted zones will be used for route53 records. Setting this parameter is specially useful if you have multiple hosted zones with the same domain name (e.g. a public and a private one) |
| enabled | true | Sometimes there are stages for which is not desired to have custom domain names. This flag allows the developer to disable the plugin for such cases. Accepts either `boolean` or `string` values and defaults to `true` for backwards compatibility. |
securityPolicy | tls_1_2 | The security policy to apply to the custom domain name.  Accepts `tls_1_0` or `tls_1_2`|
allowPathMatching | false | When updating an existing api mapping this will match on the basePath instead of the API ID to find existing mappings for an update. This should only be used when changing API types. For example, migrating a REST API to an HTTP API. See Changing API Types for more information.  |
| autoDomain | `false` | Toggles whether or not the plugin will run `create_domain/delete_domain` as part of `sls deploy/remove` so that multiple commands are not required. |
| autoDomainWaitFor | `120` | How long to wait for create_domain to finish before starting deployment if domain does not exist immediately. |
<<<<<<< HEAD
| preserveExternalPathMappings | `false` | When `autoDomain` is set to true, and a deployment is removed, setting this wto `true` checks for additional API Gateway base path mappings before automatically deleting the domain, and avoids doing so if they exist. |

=======
| route53Params |  | A set of options to customize Route 53 record creation. If left empty, A and AAAA records with simple routing will be created. If `createRoute53Record` is `false`, anything passed here will be ignored.  |
| route53Params:<br/>&nbsp; routingPolicy | simple | Defines the Route 53 routing policy, accepts `simple`, `latency` or `weighted`. |
| route53Params:<br/>&nbsp; weight | `200` | Sets the weight for weighted routing. Ignored for `simple` and `latency` routing. |
| route53Params:<br/>&nbsp; setIdentifier |  | A unique identifier for records in a set of Route 53 records with the same domain name. Only relevant for `latency` and `weighted` routing. Defaults to the regional endpoint if not provided. |
| route53Params:<br/>&nbsp; healthCheckId |  | An optional id for a Route 53 health check. If it is failing, Route 53 will stop routing to it. Only relevant for `latency` and `weighted` routing. If it is not provided, no health check will be associated with the record. |
>>>>>>> c488e636


## Running

To create the custom domain:
```
serverless create_domain
```

To deploy with the custom domain:
```
serverless deploy
```

To remove the created custom domain:
```
serverless delete_domain
```
# How it works
Creating the custom domain takes advantage of Amazon's Certificate Manager to assign a certificate to the given domain name. Based on already created certificate names, the plugin will search for the certificate that resembles the custom domain's name the most and assign the ARN to that domain name. The plugin then creates the proper A Alias and AAAA Alias records for the domain through Route 53. Once the domain name is set it takes up to 40 minutes before it is initialized. After the certificate is initialized, `sls deploy` will create the base path mapping and assign the lambda to the custom domain name through CloudFront. All resources are created independent of CloudFormation. However, deploying will also output the domain name and distribution domain name to the CloudFormation stack outputs under the keys `DomainName` and `DistributionDomainName`, respectively.

### Behavior Change in Version 3

In version 3, we decided to create/update/delete all resources through the API. Previously, only the basepath mapping was managed through CloudFormation. We moved away from creating anything through the stack for two reasons.

1) It seemed cleaner to have all resources be created in the same fashion, rather than just having one created elsewhere. Since multiple CloudFormation stacks can't create the same custom domain, we decided to have everything be done through the API.

2) We ran into issues such as [#57](https://github.com/amplify-education/serverless-domain-manager/issues/57) where the CloudFormation wasn't always being applied.

However, we still add the domain name and distribution domain name to the CloudFormation outputs, preserving the functionality requested in [#43](https://github.com/amplify-education/serverless-domain-manager/issues/43) implemented in [#47](https://github.com/amplify-education/serverless-domain-manager/pull/47).

## Running Tests
To run unit tests:
```
npm test
```

To run integration tests, set an environment variable `TEST_DOMAIN` to the domain you will be testing for (i.e. `example.com` if creating a domain for `api.example.com`). 
And `ROUTE53_PROFILE` for creating route53 record in one AWS account and deploy in another. Then,
```
export TEST_DOMAIN=example.com
export ROUTE53_PROFILE=default
npm run build
npm run integration-test
```

All tests should pass. All unit tests should pass before merging. Integration tests will take an extremely long time, as DNS records have to propogate for the resources created - therefore, integration tests will not be run on every commit.

If there is an error update the node_modules inside the serverless-domain-manager folder:
```
npm install
```

## Writing Integration Tests
Unit tests are found in `test/unit-tests`. Integration tests are found in `test/integration-tests`. Each folder in `tests/integration-tests` contains the serverless-domain-manager configuration being tested. To create a new integration test, create a new folder for the `handler.js` and `serverless.yml` with the same naming convention and update `deploy.test.ts` or create a separate one with the `test.ts` ending.

## Changing API Types
AWS API Gateway has three different API types: REST, HTTP, and WebSocket. Special steps need to be taken when migrating from one api type to another. A common migration will be from a REST API to an HTTP API given the potential cost savings. Below are the steps required to change from REST to HTTP. A similar process can be applied for other API type migrations.

**REST to HTTP**
1) Confirm the Domain name is a Regional domain name. Edge domains are not supported by AWS for HTTP APIs. See this [guide for migrating an edge-optimized custom domain name to regional](
https://docs.aws.amazon.com/apigateway/latest/developerguide/apigateway-regional-api-custom-domain-migrate.html).
2) Wait for all DNS changes to take effect/propagate and ensure all traffic is being routed to the regional domain name before proceeding.
3) Make sure you have setup new or modified existing routes to use [httpApi event](https://serverless.com/framework/docs/providers/aws/events/http-api) in your serverless.yml file.
4) Make the following changes to the `customDomain` properties in the serverless.yml confg:
    ```yaml
    endpointType: regional
    apiType: http
    allowPathMatching: true # Only for one deploy
    ```
5) Run `sls deploy`
6) Remove the `allowPathMatching` option, it should only be used once when migrating a base path from one API type to another.

NOTE: Always test this process in a lower level staging or development environment before performing it in production.


# Known Issues
* (5/23/2017) CloudFormation does not support changing the base path from empty to something or vice a versa. You must run `sls remove` to remove the base path mapping.
* (1/17/2018) The `create_domain` command provided by this plugin does not currently update an existing Custom Domain's configuration. Instead, it only supports updating the Route 53 record pointing to the Custom Domain. For example, one must delete and recreate a Custom Domain to migrate it from regional to edge or vice versa, or to modify the certificate.
* (8/22/2018) Creating a custom domain creates a CloudFront Distribution behind the scenes for fronting your API Gateway. This CloudFront Distribution is managed by AWS and cannot be viewed/managed by you. This is not a bug, but a quirk of how the Custom Domain feature works in API Gateway.
* (2/12/2019) Users who upgraded from 2.x.x to version 3.0.4 (now unpublished) and then reverted back to 2.x.x will be unable to deploy because of a bug that will be fixed in 3.1.0. The workaround is to delete the basepath mapping manually, which will let them successfully revert back to 2.x.x.
* (1/20/2022) Using `route53Profile` option requires having hosted zone for the domain in this profile and ACM certificate in the main profile (where functions are deployed).  

# Responsible Disclosure
If you have any security issue to report, contact project maintainers privately.
You can reach us at <github@amplify.com>

# Contributing
We welcome pull requests! For your pull request to be accepted smoothly, we suggest that you:
1. For any sizable change, first open a GitHub issue to discuss your idea.
2. Create a pull request.  Explain why you want to make the change and what it’s for.
We’ll try to answer any PR’s promptly.<|MERGE_RESOLUTION|>--- conflicted
+++ resolved
@@ -155,16 +155,13 @@
 allowPathMatching | false | When updating an existing api mapping this will match on the basePath instead of the API ID to find existing mappings for an update. This should only be used when changing API types. For example, migrating a REST API to an HTTP API. See Changing API Types for more information.  |
 | autoDomain | `false` | Toggles whether or not the plugin will run `create_domain/delete_domain` as part of `sls deploy/remove` so that multiple commands are not required. |
 | autoDomainWaitFor | `120` | How long to wait for create_domain to finish before starting deployment if domain does not exist immediately. |
-<<<<<<< HEAD
-| preserveExternalPathMappings | `false` | When `autoDomain` is set to true, and a deployment is removed, setting this wto `true` checks for additional API Gateway base path mappings before automatically deleting the domain, and avoids doing so if they exist. |
-
-=======
 | route53Params |  | A set of options to customize Route 53 record creation. If left empty, A and AAAA records with simple routing will be created. If `createRoute53Record` is `false`, anything passed here will be ignored.  |
 | route53Params:<br/>&nbsp; routingPolicy | simple | Defines the Route 53 routing policy, accepts `simple`, `latency` or `weighted`. |
 | route53Params:<br/>&nbsp; weight | `200` | Sets the weight for weighted routing. Ignored for `simple` and `latency` routing. |
 | route53Params:<br/>&nbsp; setIdentifier |  | A unique identifier for records in a set of Route 53 records with the same domain name. Only relevant for `latency` and `weighted` routing. Defaults to the regional endpoint if not provided. |
 | route53Params:<br/>&nbsp; healthCheckId |  | An optional id for a Route 53 health check. If it is failing, Route 53 will stop routing to it. Only relevant for `latency` and `weighted` routing. If it is not provided, no health check will be associated with the record. |
->>>>>>> c488e636
+| preserveExternalPathMappings | `false` | When `autoDomain` is set to true, and a deployment is removed, setting this to `true` checks for additional API Gateway base path mappings before automatically deleting the domain, and avoids doing so if they exist. |
+
 
 
 ## Running
