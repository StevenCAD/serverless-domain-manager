--- conflicted
+++ resolved
@@ -35,47 +35,6 @@
     sessionToken: "test_session",
 };
 
-<<<<<<< HEAD
-const constructPlugin = (customDomainOptions) => {
-  aws.config.update(testCreds);
-  aws.config.region = "eu-west-1";
-
-  const serverless = {
-    cli: {
-      log(str: string) { consoleOutput.push(str); },
-      consoleLog(str: any) { consoleOutput.push(str); },
-    },
-    providers: {
-      aws: {
-        getCredentials: () => new aws.Credentials(testCreds),
-        getRegion: () => "eu-west-1",
-        sdk: {
-          ACM: aws.ACM,
-          APIGateway: aws.APIGateway,
-          CloudFormation: aws.CloudFormation,
-          Route53: aws.Route53,
-          config: {
-            update: (toUpdate: object) => null,
-          },
-        },
-      },
-    },
-    service: {
-      custom: {
-        customDomain: {
-          basePath: customDomainOptions.basePath,
-          certificateArn: customDomainOptions.certificateArn,
-          certificateName: customDomainOptions.certificateName,
-          createRoute53Record: customDomainOptions.createRoute53Record,
-          domainName: customDomainOptions.domainName,
-          enabled: customDomainOptions.enabled,
-          endpointType: customDomainOptions.endpointType,
-          hostedZoneId: customDomainOptions.hostedZoneId,
-          hostedZonePrivate: customDomainOptions.hostedZonePrivate,
-          securityPolicy: customDomainOptions.securityPolicy,
-          stage: customDomainOptions.stage,
-          tags: customDomainOptions.tags,
-=======
 const constructPlugin = (customDomainOptions, multiple: boolean = false) => {
     aws.config.update(testCreds);
     aws.config.region = "eu-west-1";
@@ -98,7 +57,8 @@
         route53Region: customDomainOptions.route53Region,
         securityPolicy: customDomainOptions.securityPolicy,
         stage: customDomainOptions.stage,
-        route53Params: customDomainOptions.route53Params
+        route53Params: customDomainOptions.route53Params,
+        tags: customDomainOptions.tags,
     };
 
     const serverless = {
@@ -109,7 +69,6 @@
             consoleLog(str: any) {
                 consoleOutput.push(str);
             },
->>>>>>> c488e636
         },
         providers: {
             aws: {
@@ -488,34 +447,12 @@
                 callback(null, params);
             });
 
-<<<<<<< HEAD
-    it("Create a domain name with tags", async () => {
-      AWS.mock("APIGateway", "createDomainName", (params, callback) => {
-        callback(null, { distributionDomainName: "foo", securityPolicy: "TLS_1_2"});
-      });
-
-      const plugin = constructPlugin({ domainName: "test_domain", tags: {foo: "bar"}});
-      plugin.apigateway = new aws.APIGateway();
-      plugin.givenDomainName = plugin.serverless.service.custom.customDomain.domainName;
-
-      const result = await plugin.createCustomDomain("fake_cert");
-
-      expect(result.domainName).to.equal("foo");
-      expect(result.securityPolicy).to.equal("TLS_1_2");
-    });
-
-    it("Create a new A Alias Record", async () => {
-      AWS.mock("Route53", "listHostedZones", (params, callback) => {
-        callback(null, { HostedZones: [{ Name: "test_domain", Id: "test_host_id", Config: { PrivateZone: false } }] });
-      });
-=======
             const plugin = constructPlugin({
                 basePath: "",
                 domainName: "test_domain",
             });
             plugin.initializeVariables();
             plugin.initAWSResources();
->>>>>>> c488e636
 
             const dc: DomainConfig = new DomainConfig(plugin.serverless.service.custom.customDomain);
 
@@ -706,6 +643,21 @@
             expect(dc.domainInfo.domainName).to.equal("foo");
             expect(dc.domainInfo.securityPolicy).to.equal("TLS_1_2");
         });
+
+        it("Create a domain name with tags", async () => {
+      AWS.mock("APIGateway", "createDomainName", (params, callback) => {
+        callback(null, { distributionDomainName: "foo", securityPolicy: "TLS_1_2"});
+      });
+
+      const plugin = constructPlugin({ domainName: "test_domain", tags: {foo: "bar"}});
+      plugin.apigateway = new aws.APIGateway();
+      plugin.givenDomainName = plugin.serverless.service.custom.customDomain.domainName;
+
+      const result = await plugin.createCustomDomain("fake_cert");
+
+      expect(result.domainName).to.equal("foo");
+      expect(result.securityPolicy).to.equal("TLS_1_2");
+    });
 
         it("Create a new A Alias Record", async () => {
             AWS.mock("Route53", "listHostedZones", (params, callback) => {
